--- conflicted
+++ resolved
@@ -37,11 +37,8 @@
               const ObjectID &initial_cursor, const Language actor_language,
               const FunctionDescriptor &actor_creation_task_function_descriptor,
               const std::string &extension_data, int64_t max_task_retries,
-<<<<<<< HEAD
+              const std::string &name, const std::string &ray_namespace,
               int32_t max_pending_calls);
-=======
-              const std::string &name, const std::string &ray_namespace);
->>>>>>> 477b6265
 
   /// Constructs an ActorHandle from a serialized string.
   explicit ActorHandle(const std::string &serialized);
@@ -88,13 +85,11 @@
 
   int64_t MaxTaskRetries() const { return inner_.max_task_retries(); }
 
-<<<<<<< HEAD
-  int32_t MaxPendingCalls() const { return inner_.max_pending_calls(); }
-=======
   std::string GetName() const;
 
   std::string GetNamespace() const;
->>>>>>> 477b6265
+
+  int32_t MaxPendingCalls() const { return inner_.max_pending_calls(); }
 
  private:
   // Protobuf-defined persistent state of the actor handle.
